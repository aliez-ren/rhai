--- conflicted
+++ resolved
@@ -3,13 +3,8 @@
 
 [package]
 name = "rhai"
-<<<<<<< HEAD
-version = "1.9.0"
+version = "1.9.1"
 rust-version = "1.61.0"
-=======
-version = "1.9.1"
-rust-version = "1.60.0"
->>>>>>> 498d6f54
 edition = "2018"
 resolver = "2"
 authors = ["Jonathan Turner", "Lukáš Hozda", "Stephen Chung", "jhwgh1968"]
