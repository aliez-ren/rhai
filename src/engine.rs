--- conflicted
+++ resolved
@@ -706,23 +706,7 @@
                             // Try to call an index setter
                             #[cfg(not(feature = "no_index"))]
                             Ok(obj_ptr) if obj_ptr.is_value() => {
-<<<<<<< HEAD
                                next = Some((1, _new_val.unwrap()));
-=======
-                                let args = &mut [target.as_mut(), &mut idx_val2, &mut new_val];
-
-                                self.exec_fn_call(
-                                    state, lib, FN_IDX_SET, 0, args, is_ref, true, false, None,
-                                    None, level,
-                                )
-                                .or_else(|err| match *err {
-                                    // If there is no index setter, no need to set it back because the indexer is read-only
-                                    EvalAltResult::ErrorFunctionNotFound(_, _) => {
-                                        Ok(Default::default())
-                                    }
-                                    _ => Err(err),
-                                })?;
->>>>>>> 49392d57
                             }
                             // Indexed value is a reference - update directly
                             Ok(ref mut obj_ptr) => {
@@ -739,16 +723,7 @@
                                 // No index getter - try to call an index setter
                                 #[cfg(not(feature = "no_index"))]
                                 EvalAltResult::ErrorIndexingType(_, _) => {
-<<<<<<< HEAD
                                     next = Some((2, _new_val.unwrap()));
-=======
-                                    let args = &mut [target.as_mut(), &mut idx_val2, &mut new_val];
-
-                                    self.exec_fn_call(
-                                        state, lib, FN_IDX_SET, 0, args, is_ref, true, false, None,
-                                        None, level,
-                                    )?;
->>>>>>> 49392d57
                                 }
                                 // Error
                                 err => return Err(Box::new(err)),
@@ -762,16 +737,16 @@
                                 let args = &mut [target.as_mut(), &mut idx_val2, _new_val];
 
                                 self.exec_fn_call(
-                                    state, lib, FN_IDX_SET, true, 0, args, is_ref, true, false,
+                                    state, lib, FN_IDX_SET, 0, args, is_ref, true, false, None,
                                     None, level,
                                 )
-                                .or_else(|err| match *err {
-                                    // If there is no index setter, no need to set it back because the indexer is read-only
-                                    EvalAltResult::ErrorFunctionNotFound(_, _) => {
-                                        Ok(Default::default())
-                                    }
-                                    _ => Err(err),
-                                })?;
+                                    .or_else(|err| match *err {
+                                        // If there is no index setter, no need to set it back because the indexer is read-only
+                                        EvalAltResult::ErrorFunctionNotFound(_, _) => {
+                                            Ok(Default::default())
+                                        }
+                                        _ => Err(err),
+                                    })?;
                             }
 
                             // next step is custom index setter call in case of error
@@ -779,7 +754,7 @@
                                 let args = &mut [target.as_mut(), &mut idx_val2, _new_val];
 
                                 self.exec_fn_call(
-                                    state, lib, FN_IDX_SET, true, 0, args, is_ref, true, false,
+                                    state, lib, FN_IDX_SET, 0, args, is_ref, true, false, None,
                                     None, level,
                                 )?;
                             }
@@ -1173,7 +1148,7 @@
                         .read_lock::<ImmutableString>()
                         .ok_or_else(|| EvalAltResult::ErrorStringIndexExpr(idx_pos))?;
 
-                    map.get_mut(index)
+                    map.get_mut(&*index)
                         .map(Target::from)
                         .unwrap_or_else(|| Target::from(()))
                 })
