--- conflicted
+++ resolved
@@ -124,12 +124,9 @@
             Self::Pure(_) => write!(f, "NativePureFunction"),
             Self::Method(_) => write!(f, "NativeMethod"),
             Self::Iterator(_) => write!(f, "NativeIterator"),
-<<<<<<< HEAD
             Self::Plugin(_) => write!(f, "PluginFunction"),
-=======
-
-            #[cfg(not(feature = "no_function"))]
->>>>>>> e390dd73
+
+            #[cfg(not(feature = "no_function"))]
             Self::Script(fn_def) => fmt::Debug::fmt(fn_def, f),
         }
     }
@@ -141,12 +138,9 @@
             Self::Pure(_) => write!(f, "NativePureFunction"),
             Self::Method(_) => write!(f, "NativeMethod"),
             Self::Iterator(_) => write!(f, "NativeIterator"),
-<<<<<<< HEAD
             Self::Plugin(_) => write!(f, "PluginFunction"),
-=======
-
-            #[cfg(not(feature = "no_function"))]
->>>>>>> e390dd73
+
+            #[cfg(not(feature = "no_function"))]
             CallableFunction::Script(s) => fmt::Display::fmt(s, f),
         }
     }
@@ -157,42 +151,30 @@
     pub fn is_pure(&self) -> bool {
         match self {
             Self::Pure(_) => true,
-<<<<<<< HEAD
-            Self::Method(_) | Self::Iterator(_) | Self::Script(_) | Self::Plugin(_) => false,
-=======
-            Self::Method(_) | Self::Iterator(_) => false,
+            Self::Method(_) | Self::Iterator(_) | Self::Plugin(_) => false,
 
             #[cfg(not(feature = "no_function"))]
             Self::Script(_) => false,
->>>>>>> e390dd73
         }
     }
     /// Is this a native Rust method function?
     pub fn is_method(&self) -> bool {
         match self {
             Self::Method(_) => true,
-<<<<<<< HEAD
-            Self::Pure(_) | Self::Iterator(_) | Self::Script(_) | Self::Plugin(_) => false,
-=======
-            Self::Pure(_) | Self::Iterator(_) => false,
+            Self::Pure(_) | Self::Iterator(_) | Self::Plugin(_) => false,
 
             #[cfg(not(feature = "no_function"))]
             Self::Script(_) => false,
->>>>>>> e390dd73
         }
     }
     /// Is this an iterator function?
     pub fn is_iter(&self) -> bool {
         match self {
             Self::Iterator(_) => true,
-<<<<<<< HEAD
-            Self::Pure(_) | Self::Method(_) | Self::Script(_) | Self::Plugin(_) => false,
-=======
-            Self::Pure(_) | Self::Method(_) => false,
+            Self::Pure(_) | Self::Method(_) | Self::Plugin(_) => false,
 
             #[cfg(not(feature = "no_function"))]
             Self::Script(_) => false,
->>>>>>> e390dd73
         }
     }
     /// Is this a Rhai-scripted function?
@@ -218,14 +200,10 @@
     pub fn get_native_fn(&self) -> &FnAny {
         match self {
             Self::Pure(f) | Self::Method(f) => f.as_ref(),
-<<<<<<< HEAD
-            Self::Iterator(_) | Self::Script(_) | Self::Plugin(_) => unreachable!(),
-=======
-            Self::Iterator(_) => unreachable!(),
+            Self::Iterator(_) | Self::Plugin(_) => unreachable!(),
 
             #[cfg(not(feature = "no_function"))]
             Self::Script(_) => unreachable!(),
->>>>>>> e390dd73
         }
     }
     /// Get a shared reference to a script-defined function definition.
@@ -260,8 +238,10 @@
     pub fn get_iter_fn(&self) -> IteratorFn {
         match self {
             Self::Iterator(f) => *f,
-<<<<<<< HEAD
-            Self::Pure(_) | Self::Method(_) | Self::Script(_) | Self::Plugin(_) => unreachable!(),
+            Self::Pure(_) | Self::Method(_) | Self::Plugin(_) => unreachable!(),
+
+            #[cfg(not(feature = "no_function"))]
+            Self::Script(_) => unreachable!(),
         }
     }
     /// Get a reference to a plugin function.
@@ -272,13 +252,10 @@
     pub fn get_plugin_fn<'s>(&'s self) -> SharedPluginFunction {
         match self {
             Self::Plugin(f) => f.clone(),
-            Self::Pure(_) | Self::Method(_) | Self::Script(_) | Self::Iterator(_) => unreachable!(),
-=======
-            Self::Pure(_) | Self::Method(_) => unreachable!(),
+            Self::Pure(_) | Self::Method(_) | Self::Iterator(_) => unreachable!(),
 
             #[cfg(not(feature = "no_function"))]
             Self::Script(_) => unreachable!(),
->>>>>>> e390dd73
         }
     }
     /// Create a new `CallableFunction::Pure`.
