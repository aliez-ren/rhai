--- conflicted
+++ resolved
@@ -877,10 +877,7 @@
                 .functions
                 .iter()
                 .filter(|(_, (_, _, _, v))| match v {
-<<<<<<< HEAD
-=======
                     #[cfg(not(feature = "no_function"))]
->>>>>>> e390dd73
                     CallableFunction::Script(ref f) => {
                         filter(f.access, f.name.as_str(), f.params.len())
                     }
